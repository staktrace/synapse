# -*- coding: utf-8 -*-
# Copyright 2014-2016 OpenMarket Ltd
#
# Licensed under the Apache License, Version 2.0 (the "License");
# you may not use this file except in compliance with the License.
# You may obtain a copy of the License at
#
#     http://www.apache.org/licenses/LICENSE-2.0
#
# Unless required by applicable law or agreed to in writing, software
# distributed under the License is distributed on an "AS IS" BASIS,
# WITHOUT WARRANTIES OR CONDITIONS OF ANY KIND, either express or implied.
# See the License for the specific language governing permissions and
# limitations under the License.

import logging
import os
import warnings
from datetime import datetime
from hashlib import sha256

import six

from unpaddedbase64 import encode_base64

from OpenSSL import crypto
from twisted.internet._sslverify import Certificate, trustRootFromCertificates

from synapse.config._base import Config, ConfigError
from synapse.util import glob_to_regex

logger = logging.getLogger(__name__)


class TlsConfig(Config):
    def read_config(self, config):

        acme_config = config.get("acme", None)
        if acme_config is None:
            acme_config = {}

        self.acme_enabled = acme_config.get("enabled", False)

        # hyperlink complains on py2 if this is not a Unicode
        self.acme_url = six.text_type(
<<<<<<< HEAD
            acme_config.get("url", u"https://acme-v01.api.letsencrypt.org/directory")
=======
            acme_config.get("url", "https://acme-v01.api.letsencrypt.org/directory")
>>>>>>> 32e7c9e7
        )
        self.acme_port = acme_config.get("port", 80)
        self.acme_bind_addresses = acme_config.get("bind_addresses", ["::", "0.0.0.0"])
        self.acme_reprovision_threshold = acme_config.get("reprovision_threshold", 30)
        self.acme_domain = acme_config.get("domain", config.get("server_name"))

        self.tls_certificate_file = self.abspath(config.get("tls_certificate_path"))
        self.tls_private_key_file = self.abspath(config.get("tls_private_key_path"))

        if self.has_tls_listener():
            if not self.tls_certificate_file:
                raise ConfigError(
                    "tls_certificate_path must be specified if TLS-enabled listeners are "
                    "configured."
                )
            if not self.tls_private_key_file:
                raise ConfigError(
                    "tls_private_key_path must be specified if TLS-enabled listeners are "
                    "configured."
                )

        self._original_tls_fingerprints = config.get("tls_fingerprints", [])

        if self._original_tls_fingerprints is None:
            self._original_tls_fingerprints = []

        self.tls_fingerprints = list(self._original_tls_fingerprints)

        # Whether to verify certificates on outbound federation traffic
        self.federation_verify_certificates = config.get(
            "federation_verify_certificates", True
        )

        # Whitelist of domains to not verify certificates for
        fed_whitelist_entries = config.get(
            "federation_certificate_verification_whitelist", []
        )

        # Support globs (*) in whitelist values
        self.federation_certificate_verification_whitelist = []
        for entry in fed_whitelist_entries:
            # Convert globs to regex
            entry_regex = glob_to_regex(entry)
            self.federation_certificate_verification_whitelist.append(entry_regex)

        # List of custom certificate authorities for federation traffic validation
        custom_ca_list = config.get("federation_custom_ca_list", None)

        # Read in and parse custom CA certificates
        self.federation_ca_trust_root = None
        if custom_ca_list is not None:
            if len(custom_ca_list) == 0:
                # A trustroot cannot be generated without any CA certificates.
                # Raise an error if this option has been specified without any
                # corresponding certificates.
                raise ConfigError(
                    "federation_custom_ca_list specified without "
                    "any certificate files"
                )

            certs = []
            for ca_file in custom_ca_list:
                logger.debug("Reading custom CA certificate file: %s", ca_file)
                content = self.read_file(ca_file, "federation_custom_ca_list")

                # Parse the CA certificates
                try:
                    cert_base = Certificate.loadPEM(content)
                    certs.append(cert_base)
                except Exception as e:
                    raise ConfigError(
                        "Error parsing custom CA certificate file %s: %s" % (ca_file, e)
                    )

            self.federation_ca_trust_root = trustRootFromCertificates(certs)

        # This config option applies to non-federation HTTP clients
        # (e.g. for talking to recaptcha, identity servers, and such)
        # It should never be used in production, and is intended for
        # use only when running tests.
        self.use_insecure_ssl_client_just_for_testing_do_not_use = config.get(
            "use_insecure_ssl_client_just_for_testing_do_not_use"
        )

        self.tls_certificate = None
        self.tls_private_key = None

    def is_disk_cert_valid(self, allow_self_signed=True):
        """
        Is the certificate we have on disk valid, and if so, for how long?

        Args:
            allow_self_signed (bool): Should we allow the certificate we
                read to be self signed?

        Returns:
            int: Days remaining of certificate validity.
            None: No certificate exists.
        """
        if not os.path.exists(self.tls_certificate_file):
            return None

        try:
            with open(self.tls_certificate_file, "rb") as f:
                cert_pem = f.read()
        except Exception as e:
            raise ConfigError(
                "Failed to read existing certificate file %s: %s"
                % (self.tls_certificate_file, e)
            )

        try:
            tls_certificate = crypto.load_certificate(crypto.FILETYPE_PEM, cert_pem)
        except Exception as e:
            raise ConfigError(
                "Failed to parse existing certificate file %s: %s"
                % (self.tls_certificate_file, e)
            )

        if not allow_self_signed:
            if tls_certificate.get_subject() == tls_certificate.get_issuer():
                raise ValueError(
                    "TLS Certificate is self signed, and this is not permitted"
                )

        # YYYYMMDDhhmmssZ -- in UTC
        expires_on = datetime.strptime(
            tls_certificate.get_notAfter().decode("ascii"), "%Y%m%d%H%M%SZ"
        )
        now = datetime.utcnow()
        days_remaining = (expires_on - now).days
        return days_remaining

    def read_certificate_from_disk(self, require_cert_and_key):
        """
        Read the certificates and private key from disk.

        Args:
            require_cert_and_key (bool): set to True to throw an error if the certificate
                and key file are not given
        """
        if require_cert_and_key:
            self.tls_private_key = self.read_tls_private_key()
            self.tls_certificate = self.read_tls_certificate()
        elif self.tls_certificate_file:
            # we only need the certificate for the tls_fingerprints. Reload it if we
            # can, but it's not a fatal error if we can't.
            try:
                self.tls_certificate = self.read_tls_certificate()
            except Exception as e:
                logger.info(
                    "Unable to read TLS certificate (%s). Ignoring as no "
                    "tls listeners enabled.",
                    e,
                )

        self.tls_fingerprints = list(self._original_tls_fingerprints)

        if self.tls_certificate:
            # Check that our own certificate is included in the list of fingerprints
            # and include it if it is not.
            x509_certificate_bytes = crypto.dump_certificate(
                crypto.FILETYPE_ASN1, self.tls_certificate
            )
            sha256_fingerprint = encode_base64(sha256(x509_certificate_bytes).digest())
            sha256_fingerprints = set(f["sha256"] for f in self.tls_fingerprints)
            if sha256_fingerprint not in sha256_fingerprints:
                self.tls_fingerprints.append({"sha256": sha256_fingerprint})

    def default_config(self, config_dir_path, server_name, **kwargs):
        base_key_name = os.path.join(config_dir_path, server_name)

        tls_certificate_path = base_key_name + ".tls.crt"
        tls_private_key_path = base_key_name + ".tls.key"

        # this is to avoid the max line length. Sorrynotsorry
        proxypassline = (
            "ProxyPass /.well-known/acme-challenge "
            "http://localhost:8009/.well-known/acme-challenge"
        )

        return (
            """\
        ## TLS ##

        # PEM-encoded X509 certificate for TLS.
        # This certificate, as of Synapse 1.0, will need to be a valid and verifiable
        # certificate, signed by a recognised Certificate Authority.
        #
        # See 'ACME support' below to enable auto-provisioning this certificate via
        # Let's Encrypt.
        #
        # If supplying your own, be sure to use a `.pem` file that includes the
        # full certificate chain including any intermediate certificates (for
        # instance, if using certbot, use `fullchain.pem` as your certificate,
        # not `cert.pem`).
        #
        #tls_certificate_path: "%(tls_certificate_path)s"

        # PEM-encoded private key for TLS
        #
        #tls_private_key_path: "%(tls_private_key_path)s"

        # Whether to verify TLS server certificates for outbound federation requests.
        #
        # Defaults to `true`. To disable certificate verification, uncomment the
        # following line.
        #
        #federation_verify_certificates: false

        # Skip federation certificate verification on the following whitelist
        # of domains.
        #
        # This setting should only be used in very specific cases, such as
        # federation over Tor hidden services and similar. For private networks
        # of homeservers, you likely want to use a private CA instead.
        #
        # Only effective if federation_verify_certicates is `true`.
        #
        #federation_certificate_verification_whitelist:
        #  - lon.example.com
        #  - *.domain.com
        #  - *.onion

        # List of custom certificate authorities for federation traffic.
        #
        # This setting should only normally be used within a private network of
        # homeservers.
        #
        # Note that this list will replace those that are provided by your
        # operating environment. Certificates must be in PEM format.
        #
        #federation_custom_ca_list:
        #  - myCA1.pem
        #  - myCA2.pem
        #  - myCA3.pem

        # ACME support: This will configure Synapse to request a valid TLS certificate
        # for your configured `server_name` via Let's Encrypt.
        #
        # Note that provisioning a certificate in this way requires port 80 to be
        # routed to Synapse so that it can complete the http-01 ACME challenge.
        # By default, if you enable ACME support, Synapse will attempt to listen on
        # port 80 for incoming http-01 challenges - however, this will likely fail
        # with 'Permission denied' or a similar error.
        #
        # There are a couple of potential solutions to this:
        #
        #  * If you already have an Apache, Nginx, or similar listening on port 80,
        #    you can configure Synapse to use an alternate port, and have your web
        #    server forward the requests. For example, assuming you set 'port: 8009'
        #    below, on Apache, you would write:
        #
        #    %(proxypassline)s
        #
        #  * Alternatively, you can use something like `authbind` to give Synapse
        #    permission to listen on port 80.
        #
        acme:
            # ACME support is disabled by default. Uncomment the following line
            # (and tls_certificate_path and tls_private_key_path above) to enable it.
            #
            #enabled: true

            # Endpoint to use to request certificates. If you only want to test,
            # use Let's Encrypt's staging url:
            #     https://acme-staging.api.letsencrypt.org/directory
            #
            #url: https://acme-v01.api.letsencrypt.org/directory

            # Port number to listen on for the HTTP-01 challenge. Change this if
            # you are forwarding connections through Apache/Nginx/etc.
            #
            #port: 80

            # Local addresses to listen on for incoming connections.
            # Again, you may want to change this if you are forwarding connections
            # through Apache/Nginx/etc.
            #
            #bind_addresses: ['::', '0.0.0.0']

            # How many days remaining on a certificate before it is renewed.
            #
            #reprovision_threshold: 30

            # The domain that the certificate should be for. Normally this
            # should be the same as your Matrix domain (i.e., 'server_name'), but,
            # by putting a file at 'https://<server_name>/.well-known/matrix/server',
            # you can delegate incoming traffic to another server. If you do that,
            # you should give the target of the delegation here.
            #
            # For example: if your 'server_name' is 'example.com', but
            # 'https://example.com/.well-known/matrix/server' delegates to
            # 'matrix.example.com', you should put 'matrix.example.com' here.
            #
            # If not set, defaults to your 'server_name'.
            #
            #domain: matrix.example.com

        # List of allowed TLS fingerprints for this server to publish along
        # with the signing keys for this server. Other matrix servers that
        # make HTTPS requests to this server will check that the TLS
        # certificates returned by this server match one of the fingerprints.
        #
        # Synapse automatically adds the fingerprint of its own certificate
        # to the list. So if federation traffic is handled directly by synapse
        # then no modification to the list is required.
        #
        # If synapse is run behind a load balancer that handles the TLS then it
        # will be necessary to add the fingerprints of the certificates used by
        # the loadbalancers to this list if they are different to the one
        # synapse is using.
        #
        # Homeservers are permitted to cache the list of TLS fingerprints
        # returned in the key responses up to the "valid_until_ts" returned in
        # key. It may be necessary to publish the fingerprints of a new
        # certificate and wait until the "valid_until_ts" of the previous key
        # responses have passed before deploying it.
        #
        # You can calculate a fingerprint from a given TLS listener via:
        # openssl s_client -connect $host:$port < /dev/null 2> /dev/null |
        #   openssl x509 -outform DER | openssl sha256 -binary | base64 | tr -d '='
        # or by checking matrix.org/federationtester/api/report?server_name=$host
        #
        #tls_fingerprints: [{"sha256": "<base64_encoded_sha256_fingerprint>"}]

        """
            % locals()
        )

    def read_tls_certificate(self):
        """Reads the TLS certificate from the configured file, and returns it

        Also checks if it is self-signed, and warns if so

        Returns:
            OpenSSL.crypto.X509: the certificate
        """
        cert_path = self.tls_certificate_file
        logger.info("Loading TLS certificate from %s", cert_path)
        cert_pem = self.read_file(cert_path, "tls_certificate_path")
        cert = crypto.load_certificate(crypto.FILETYPE_PEM, cert_pem)

        # Check if it is self-signed, and issue a warning if so.
        if cert.get_issuer() == cert.get_subject():
            warnings.warn(
                (
                    "Self-signed TLS certificates will not be accepted by Synapse 1.0. "
                    "Please either provide a valid certificate, or use Synapse's ACME "
                    "support to provision one."
                )
            )

        return cert

    def read_tls_private_key(self):
        """Reads the TLS private key from the configured file, and returns it

        Returns:
            OpenSSL.crypto.PKey: the private key
        """
        private_key_path = self.tls_private_key_file
        logger.info("Loading TLS key from %s", private_key_path)
        private_key_pem = self.read_file(private_key_path, "tls_private_key_path")
        return crypto.load_privatekey(crypto.FILETYPE_PEM, private_key_pem)<|MERGE_RESOLUTION|>--- conflicted
+++ resolved
@@ -43,11 +43,7 @@
 
         # hyperlink complains on py2 if this is not a Unicode
         self.acme_url = six.text_type(
-<<<<<<< HEAD
-            acme_config.get("url", u"https://acme-v01.api.letsencrypt.org/directory")
-=======
             acme_config.get("url", "https://acme-v01.api.letsencrypt.org/directory")
->>>>>>> 32e7c9e7
         )
         self.acme_port = acme_config.get("port", 80)
         self.acme_bind_addresses = acme_config.get("bind_addresses", ["::", "0.0.0.0"])
