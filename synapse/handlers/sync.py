--- conflicted
+++ resolved
@@ -38,9 +38,7 @@
 
 logger = logging.getLogger(__name__)
 
-<<<<<<< HEAD
 SYNC_RESPONSE_CACHE_MS = 2 * 60 * 1000
-=======
 
 # Counts the number of times we returned a non-empty sync. `type` is one of
 # "initial_sync", "full_state_sync" or "incremental_sync", `lazy_loaded` is
@@ -53,7 +51,6 @@
     "enabled for that request.",
     ["type", "lazy_loaded"],
 )
->>>>>>> f9ce1b4e
 
 # Store the cache that tracks which lazy-loaded members have been sent to a given
 # client for no more than 30 minutes.
