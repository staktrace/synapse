# -*- coding: utf-8 -*-
# Copyright 2014-2016 OpenMarket Ltd
# Copyright 2018 New Vector Ltd
# Copyright 2019 Matrix.org Foundation C.I.C.
#
# Licensed under the Apache License, Version 2.0 (the "License");
# you may not use this file except in compliance with the License.
# You may obtain a copy of the License at
#
#     http://www.apache.org/licenses/LICENSE-2.0
#
# Unless required by applicable law or agreed to in writing, software
# distributed under the License is distributed on an "AS IS" BASIS,
# WITHOUT WARRANTIES OR CONDITIONS OF ANY KIND, either express or implied.
# See the License for the specific language governing permissions and
# limitations under the License.

import cgi
import logging
import random
import sys
import traceback
from io import BytesIO

from six import PY3, raise_from, string_types
from six.moves import urllib

import attr
import treq
from canonicaljson import encode_canonical_json
from prometheus_client import Counter
from service_identity.exceptions import VerificationError
from signedjson.sign import sign_json
from zope.interface import implementer

from OpenSSL import SSL
from twisted.internet import defer, protocol
from twisted.internet.error import (
    ConnectError,
    ConnectingCancelledError,
    ConnectionRefusedError,
    DNSLookupError,
    TimeoutError,
)
from twisted.internet.interfaces import IReactorPluggableNameResolver
from twisted.internet.task import _EPSILON, Cooperator
from twisted.names.error import DNSServerError
from twisted.web._newclient import (
    RequestTransmissionFailed,
    ResponseDone,
    ResponseNeverReceived,
)
from twisted.web.http_headers import Headers

import synapse.metrics
import synapse.util.retryutils
from synapse.api.errors import (
    Codes,
    FederationDeniedError,
    HttpResponseException,
    RequestSendFailed,
    SynapseError,
)
from synapse.http import QuieterFileBodyProducer
from synapse.http.client import BlacklistingAgentWrapper, IPBlacklistingResolver
from synapse.http.federation.matrix_federation_agent import MatrixFederationAgent
from synapse.logging.context import make_deferred_yieldable
from synapse.logging.opentracing import (
    inject_active_span_byte_dict,
    set_tag,
    start_active_span,
    tags,
)
from synapse.util.async_helpers import timeout_deferred
from synapse.util.metrics import Measure

logger = logging.getLogger(__name__)

outgoing_requests_counter = Counter(
    "synapse_http_matrixfederationclient_requests", "", ["method"]
)
incoming_responses_counter = Counter(
    "synapse_http_matrixfederationclient_responses", "", ["method", "code"]
)


MAX_LONG_RETRIES = 10
MAX_SHORT_RETRIES = 3

if PY3:
    MAXINT = sys.maxsize
else:
    MAXINT = sys.maxint


_next_id = 1


@attr.s
class MatrixFederationRequest(object):
    method = attr.ib()
    """HTTP method
    :type: str
    """

    path = attr.ib()
    """HTTP path
    :type: str
    """

    destination = attr.ib()
    """The remote server to send the HTTP request to.
    :type: str"""

    json = attr.ib(default=None)
    """JSON to send in the body.
    :type: dict|None
    """

    json_callback = attr.ib(default=None)
    """A callback to generate the JSON.
    :type: func|None
    """

    query = attr.ib(default=None)
    """Query arguments.
    :type: dict|None
    """

    txn_id = attr.ib(default=None)
    """Unique ID for this request (for logging)
    :type: str|None
    """

    def __attrs_post_init__(self):
        global _next_id
        self.txn_id = "%s-O-%s" % (self.method, _next_id)
        _next_id = (_next_id + 1) % (MAXINT - 1)

    def get_json(self):
        if self.json_callback:
            return self.json_callback()
        return self.json


@defer.inlineCallbacks
def _handle_json_response(reactor, timeout_sec, request, response):
    """
    Reads the JSON body of a response, with a timeout

    Args:
        reactor (IReactor): twisted reactor, for the timeout
        timeout_sec (float): number of seconds to wait for response to complete
        request (MatrixFederationRequest): the request that triggered the response
        response (IResponse): response to the request

    Returns:
        dict: parsed JSON response
    """
    try:
        check_content_type_is_json(response.headers)

        d = treq.json_content(response)
        d = timeout_deferred(d, timeout=timeout_sec, reactor=reactor)

        body = yield make_deferred_yieldable(d)
    except Exception as e:
        logger.warning(
            "{%s} [%s] Error reading response: %s",
            request.txn_id,
            request.destination,
            e,
        )
        raise
    logger.info(
        "{%s} [%s] Completed: %d %s",
        request.txn_id,
        request.destination,
        response.code,
        response.phrase.decode("ascii", errors="replace"),
    )
    return body


@implementer(IReactorPluggableNameResolver)
@attr.s
class _Reactor(object):
    real_reactor = attr.ib()
    nameResolver = attr.ib()

    def __getattr__(self, attr):
        if attr == "nameResolver":
            return self.nameResolver
        else:
            return getattr(self.real_reactor, attr)


class MatrixFederationHttpClient(object):
    """HTTP client used to talk to other homeservers over the federation
    protocol. Send client certificates and signs requests.

    Attributes:
        agent (twisted.web.client.Agent): The twisted Agent used to send the
            requests.
    """

    def __init__(self, hs):
        self.hs = hs
        self.server_name = self.hs.hostname
        self.version_string_bytes = hs.version_string.encode("ascii")

        self._real_reactor = hs.get_reactor()
        self.clock = hs.get_clock()
        self._store = hs.get_datastore()
        self._cooperator = Cooperator(
            scheduler=lambda x: self.reactor.callLater(_EPSILON, x)
        )

        self.reload_config()

    def reload_config(self):
        self.signing_key = self.hs.config.signing_key[0]

        # We need to use a DNS resolver which filters out blacklisted IP
        # addresses, to prevent DNS rebinding.
        nameResolver = IPBlacklistingResolver(
            self._real_reactor, None, self.hs.config.federation_ip_range_blacklist
        )
        self.reactor = _Reactor(self._real_reactor, nameResolver)

        self.agent = MatrixFederationAgent(
            self.reactor, self.hs.get_client_tls_options()
        )

        # Use a BlacklistingAgentWrapper to prevent circumventing the IP
        # blacklist via IP literals in server names
        self.agent = BlacklistingAgentWrapper(
            self.agent,
            self.reactor,
            ip_blacklist=self.hs.config.federation_ip_range_blacklist,
        )

        self.backoff_settings = self.hs.config.federation_backoff_settings

    @defer.inlineCallbacks
    def _send_request_with_optional_trailing_slash(
        self, request, try_trailing_slash_on_400=False, **send_request_args
    ):
        """Wrapper for _send_request which can optionally retry the request
        upon receiving a combination of a 400 HTTP response code and a
        'M_UNRECOGNIZED' errcode. This is a workaround for Synapse <= v0.99.3
        due to #3622.

        Args:
            request (MatrixFederationRequest): details of request to be sent
            try_trailing_slash_on_400 (bool): Whether on receiving a 400
                'M_UNRECOGNIZED' from the server to retry the request with a
                trailing slash appended to the request path.
            send_request_args (Dict): A dictionary of arguments to pass to
                `_send_request()`.

        Raises:
            HttpResponseException: If we get an HTTP response code >= 300
                (except 429).

        Returns:
            Deferred[Dict]: Parsed JSON response body.
        """
        try:
            response = yield self._send_request(request, **send_request_args)
        except HttpResponseException as e:
            # Received an HTTP error > 300. Check if it meets the requirements
            # to retry with a trailing slash
            if not try_trailing_slash_on_400:
                raise

            if e.code != 400 or e.to_synapse_error().errcode != "M_UNRECOGNIZED":
                raise

            # Retry with a trailing slash if we received a 400 with
            # 'M_UNRECOGNIZED' which some endpoints can return when omitting a
            # trailing slash on Synapse <= v0.99.3.
            logger.info("Retrying request with trailing slash")
            request.path += "/"

            response = yield self._send_request(request, **send_request_args)

        return response

    @defer.inlineCallbacks
    def _send_request(
        self,
        request,
        retry_on_dns_fail=True,
        timeout=None,
        long_retries=False,
        ignore_backoff=False,
        backoff_on_404=False,
    ):
        """
        Sends a request to the given server.

        Args:
            request (MatrixFederationRequest): details of request to be sent

            timeout (int|None): number of milliseconds to wait for the response headers
                (including connecting to the server), *for each attempt*.
                60s by default.

            long_retries (bool): whether to use the long retry algorithm.

                The regular retry algorithm makes 4 attempts, with intervals
                [0.5s, 1s, 2s].

                The long retry algorithm makes 11 attempts, with intervals
                [4s, 16s, 60s, 60s, ...]

                Both algorithms add -20%/+40% jitter to the retry intervals.

                Note that the above intervals are *in addition* to the time spent
                waiting for the request to complete (up to `timeout` ms).

                NB: the long retry algorithm takes over 20 minutes to complete, with
                a default timeout of 60s!

            ignore_backoff (bool): true to ignore the historical backoff data
                and try the request anyway.

            backoff_on_404 (bool): Back off if we get a 404

        Returns:
            Deferred[twisted.web.client.Response]: resolves with the HTTP
            response object on success.

        Raises:
            HttpResponseException: If we get an HTTP response code >= 300
                (except 429).
            NotRetryingDestination: If we are not yet ready to retry this
                server.
            FederationDeniedError: If this destination  is not on our
                federation whitelist
            RequestSendFailed: If there were problems connecting to the
                remote, due to e.g. DNS failures, connection timeouts etc.
        """
        if timeout:
            _sec_timeout = timeout / 1000
        else:
            _sec_timeout = self.backoff_settings.timeout_amount / 1000

        if (
            self.hs.config.federation_domain_whitelist is not None
            and request.destination not in self.hs.config.federation_domain_whitelist
        ):
            raise FederationDeniedError(request.destination)

        limiter = yield synapse.util.retryutils.get_retry_limiter(
            request.destination,
            self.clock,
            self._store,
            backoff_on_404=backoff_on_404,
            ignore_backoff=ignore_backoff,
        )

        method_bytes = request.method.encode("ascii")
        destination_bytes = request.destination.encode("ascii")
        path_bytes = request.path.encode("ascii")
        if request.query:
            query_bytes = encode_query_args(request.query)
        else:
            query_bytes = b""

        scope = start_active_span(
            "outgoing-federation-request",
            tags={
                tags.SPAN_KIND: tags.SPAN_KIND_RPC_CLIENT,
                tags.PEER_ADDRESS: request.destination,
                tags.HTTP_METHOD: request.method,
                tags.HTTP_URL: request.path,
            },
            finish_on_close=True,
        )

        # Inject the span into the headers
        headers_dict = {}
        inject_active_span_byte_dict(headers_dict, request.destination)

        headers_dict[b"User-Agent"] = [self.version_string_bytes]

        with limiter, scope:
            # XXX: Would be much nicer to retry only at the transaction-layer
            # (once we have reliable transactions in place)
            if long_retries:
                retries_left = MAX_LONG_RETRIES
            else:
                retries_left = MAX_SHORT_RETRIES

            url_bytes = urllib.parse.urlunparse(
                (b"matrix", destination_bytes, path_bytes, None, query_bytes, b"")
            )
            url_str = url_bytes.decode("ascii")

            url_to_sign_bytes = urllib.parse.urlunparse(
                (b"", b"", path_bytes, None, query_bytes, b"")
            )

            while True:
                try:
                    json = request.get_json()
                    if json:
                        headers_dict[b"Content-Type"] = [b"application/json"]
                        auth_headers = self.build_auth_headers(
                            destination_bytes, method_bytes, url_to_sign_bytes, json
                        )
                        data = encode_canonical_json(json)
                        producer = QuieterFileBodyProducer(
                            BytesIO(data), cooperator=self._cooperator
                        )
                    else:
                        producer = None
                        auth_headers = self.build_auth_headers(
                            destination_bytes, method_bytes, url_to_sign_bytes
                        )

                    headers_dict[b"Authorization"] = auth_headers

                    logger.info(
                        "{%s} [%s] Sending request: %s %s; timeout %fs",
                        request.txn_id,
                        request.destination,
                        request.method,
                        url_str,
                        _sec_timeout,
                    )

                    try:
                        with Measure(self.clock, "outbound_request"):
                            # we don't want all the fancy cookie and redirect handling
                            # that treq.request gives: just use the raw Agent.
                            request_deferred = self.agent.request(
                                method_bytes,
                                url_bytes,
                                headers=Headers(headers_dict),
                                bodyProducer=producer,
                            )

                            request_deferred = timeout_deferred(
                                request_deferred,
                                timeout=_sec_timeout,
                                reactor=self.reactor,
                            )

                            response = yield request_deferred
                    except DNSLookupError as e:
                        raise_from(RequestSendFailed(e, can_retry=retry_on_dns_fail), e)
                    except DNSServerError as e:
                        # Their domain's nameserver is busted and can't give us a result
                        raise_from(
                            RequestSendFailed(
                                e, can_retry=not self.backoff_settings.dns_servfail
                            ),
                            e,
                        )
                    except (RequestTransmissionFailed, ResponseNeverReceived) as e:
                        for i in e.reasons:
                            # If it's an OpenSSL error, they probably don't have
                            # a valid certificate or something else very bad went on.
                            if i.check(SSL.Error) or i.check(VerificationError):
                                if self.backoff_settings.invalid_tls:
                                    raise_from(RequestSendFailed(e, can_retry=False), e)

                            elif i.check(TimeoutError, defer.CancelledError):
                                # If we backoff hard on timeout, raise it here.
                                if self.backoff_settings.on_timeout:
                                    raise_from(RequestSendFailed(e, can_retry=False), e)

                        # If it's not that, raise it normally.
                        logger.info("Failed to send request: %s", e)
                        raise_from(RequestSendFailed(e, can_retry=True), e)

                    except (TimeoutError, ConnectingCancelledError) as e:
                        # Handle timeouts
                        if self.backoff_settings.on_timeout:
                            raise_from(RequestSendFailed(e, can_retry=False), e)

                        # If it's not that, raise it normally.
                        logger.info("Failed to send request: %s", e)
                        raise_from(RequestSendFailed(e, can_retry=True), e)

                    except (ConnectError, ConnectionRefusedError) as e:
                        if e.osError == 113 and self.backoff_settings.no_route_to_host:
                            # No route to host -- they're gone
                            raise_from(RequestSendFailed(e, can_retry=False), e)
                        elif (
                            e.osError == 111
                            and self.backoff_settings.refused_connection
                        ):
                            # Refused connection -- they're gone
                            raise_from(RequestSendFailed(e, can_retry=False), e)
                        elif (
                            e.osError == 99
                            and self.backoff_settings.cannot_assign_address
                        ):
                            # Cannot assign address -- don't try?
                            raise_from(RequestSendFailed(e, can_retry=False), e)

                        # Some other socket error, try retrying
                        logger.info("Failed to send request: %s", e)
                        raise_from(RequestSendFailed(e, can_retry=True), e)

                    except Exception as e:
                        logger.info(
                            "Failed to send request for unhandled reason: %s", e
                        )
                        logger.debug(traceback.format_exc())
                        raise_from(RequestSendFailed(e, can_retry=True), e)

                    logger.info(
                        "{%s} [%s] Got response headers: %d %s",
                        request.txn_id,
                        request.destination,
                        response.code,
                        response.phrase.decode("ascii", errors="replace"),
                    )

                    set_tag(tags.HTTP_STATUS_CODE, response.code)

                    if 200 <= response.code < 300:
                        pass
                    else:
                        # :'(
                        # Update transactions table?
                        d = treq.content(response)
                        d = timeout_deferred(
                            d, timeout=_sec_timeout, reactor=self.reactor
                        )

                        try:
                            body = yield make_deferred_yieldable(d)
                        except Exception as e:
                            # Eh, we're already going to raise an exception so lets
                            # ignore if this fails.
                            logger.warning(
                                "{%s} [%s] Failed to get error response: %s %s: %s",
                                request.txn_id,
                                request.destination,
                                request.method,
                                url_str,
                                _flatten_response_never_received(e),
                            )
                            body = None

                        e = HttpResponseException(response.code, response.phrase, body)

                        # Retry if the error is a 429 (Too Many Requests),
                        # otherwise just raise a standard HttpResponseException
                        if response.code == 429:
                            raise_from(RequestSendFailed(e, can_retry=True), e)
                        else:
                            raise e

                    break
                except RequestSendFailed as e:
<<<<<<< HEAD
                    logger.warn(
                        "{%s} [%s] Request failed, %s: %s %s: %s",
=======
                    logger.warning(
                        "{%s} [%s] Request failed: %s %s: %s",
>>>>>>> e2cce15a
                        request.txn_id,
                        request.destination,
                        "retrying" if e.can_retry else "not retrying",
                        request.method,
                        url_str,
                        _flatten_response_never_received(e.inner_exception),
                    )

                    if not e.can_retry:
                        raise

                    if retries_left and not timeout:
                        if long_retries:
                            delay = 4 ** (MAX_LONG_RETRIES + 1 - retries_left)
                            delay = min(delay, 60)
                            delay *= random.uniform(0.8, 1.4)
                        else:
                            delay = 0.5 * 2 ** (MAX_SHORT_RETRIES - retries_left)
                            delay = min(delay, 2)
                            delay *= random.uniform(0.8, 1.4)

                        logger.debug(
                            "{%s} [%s] Waiting %ss before re-sending...",
                            request.txn_id,
                            request.destination,
                            delay,
                        )

                        yield self.clock.sleep(delay)
                        retries_left -= 1
                    else:
                        raise

                except Exception as e:
                    logger.warning(
                        "{%s} [%s] Request failed: %s %s: %s",
                        request.txn_id,
                        request.destination,
                        request.method,
                        url_str,
                        _flatten_response_never_received(e),
                    )
                    raise
        return response

    def build_auth_headers(
        self, destination, method, url_bytes, content=None, destination_is=None
    ):
        """
        Builds the Authorization headers for a federation request
        Args:
            destination (bytes|None): The desination homeserver of the request.
                May be None if the destination is an identity server, in which case
                destination_is must be non-None.
            method (bytes): The HTTP method of the request
            url_bytes (bytes): The URI path of the request
            content (object): The body of the request
            destination_is (bytes): As 'destination', but if the destination is an
                identity server

        Returns:
            list[bytes]: a list of headers to be added as "Authorization:" headers
        """
        request = {"method": method, "uri": url_bytes, "origin": self.server_name}

        if destination is not None:
            request["destination"] = destination

        if destination_is is not None:
            request["destination_is"] = destination_is

        if content is not None:
            request["content"] = content

        request = sign_json(request, self.server_name, self.signing_key)

        auth_headers = []

        for key, sig in request["signatures"][self.server_name].items():
            auth_headers.append(
                (
                    'X-Matrix origin=%s,key="%s",sig="%s"'
                    % (self.server_name, key, sig)
                ).encode("ascii")
            )
        return auth_headers

    @defer.inlineCallbacks
    def put_json(
        self,
        destination,
        path,
        args={},
        data={},
        json_data_callback=None,
        long_retries=False,
        timeout=None,
        ignore_backoff=False,
        backoff_on_404=False,
        try_trailing_slash_on_400=False,
        retry_on_dns_fail=True,
    ):
        """ Sends the specifed json data using PUT

        Args:
            destination (str): The remote server to send the HTTP request
                to.
            path (str): The HTTP path.
            args (dict): query params
            data (dict): A dict containing the data that will be used as
                the request body. This will be encoded as JSON.
            json_data_callback (callable): A callable returning the dict to
                use as the request body.

            long_retries (bool): whether to use the long retry algorithm. See
                docs on _send_request for details.

            timeout (int|None): number of milliseconds to wait for the response headers
                (including connecting to the server), *for each attempt*.
                self.backoff_settings.timeout_amount (60s) by default.

            ignore_backoff (bool): true to ignore the historical backoff data
                and try the request anyway.
            backoff_on_404 (bool): True if we should count a 404 response as
                a failure of the server (and should therefore back off future
                requests).
            try_trailing_slash_on_400 (bool): True if on a 400 M_UNRECOGNIZED
                response we should try appending a trailing slash to the end
                of the request. Workaround for #3622 in Synapse <= v0.99.3. This
                will be attempted before backing off if backing off has been
                enabled.

        Returns:
            Deferred[dict|list]: Succeeds when we get a 2xx HTTP response. The
            result will be the decoded JSON body.

        Raises:
            HttpResponseException: If we get an HTTP response code >= 300
                (except 429).
            NotRetryingDestination: If we are not yet ready to retry this
                server.
            FederationDeniedError: If this destination  is not on our
                federation whitelist
            RequestSendFailed: If there were problems connecting to the
                remote, due to e.g. DNS failures, connection timeouts etc.
        """
        request = MatrixFederationRequest(
            method="PUT",
            destination=destination,
            path=path,
            query=args,
            json_callback=json_data_callback,
            json=data,
        )

        response = yield self._send_request_with_optional_trailing_slash(
            request,
            try_trailing_slash_on_400,
            backoff_on_404=backoff_on_404,
            ignore_backoff=ignore_backoff,
            long_retries=long_retries,
            timeout=timeout,
            retry_on_dns_fail=retry_on_dns_fail,
        )

        body = yield _handle_json_response(
            self.reactor, self.backoff_settings.timeout_amount, request, response
        )

        return body

    @defer.inlineCallbacks
    def post_json(
        self,
        destination,
        path,
        data={},
        long_retries=False,
        timeout=None,
        ignore_backoff=False,
        args={},
    ):
        """ Sends the specifed json data using POST

        Args:
            destination (str): The remote server to send the HTTP request
                to.

            path (str): The HTTP path.

            data (dict): A dict containing the data that will be used as
                the request body. This will be encoded as JSON.

            long_retries (bool): whether to use the long retry algorithm. See
                docs on _send_request for details.

            timeout (int|None): number of milliseconds to wait for the response headers
                (including connecting to the server), *for each attempt*.
                self.backoff_settings.timeout_amount (60s) by default.

            ignore_backoff (bool): true to ignore the historical backoff data and
                try the request anyway.

            args (dict): query params
        Returns:
            Deferred[dict|list]: Succeeds when we get a 2xx HTTP response. The
            result will be the decoded JSON body.

        Raises:
            HttpResponseException: If we get an HTTP response code >= 300
                (except 429).
            NotRetryingDestination: If we are not yet ready to retry this
                server.
            FederationDeniedError: If this destination  is not on our
                federation whitelist
            RequestSendFailed: If there were problems connecting to the
                remote, due to e.g. DNS failures, connection timeouts etc.
        """

        request = MatrixFederationRequest(
            method="POST", destination=destination, path=path, query=args, json=data
        )

        response = yield self._send_request(
            request,
            long_retries=long_retries,
            timeout=timeout,
            ignore_backoff=ignore_backoff,
        )

        if timeout:
            _sec_timeout = timeout / 1000
        else:
            _sec_timeout = self.backoff_settings.timeout_amount / 1000

        body = yield _handle_json_response(
            self.reactor, _sec_timeout, request, response
        )
        return body

    @defer.inlineCallbacks
    def get_json(
        self,
        destination,
        path,
        args=None,
        retry_on_dns_fail=True,
        timeout=None,
        ignore_backoff=False,
        try_trailing_slash_on_400=False,
    ):
        """ GETs some json from the given host homeserver and path

        Args:
            destination (str): The remote server to send the HTTP request
                to.

            path (str): The HTTP path.

            args (dict|None): A dictionary used to create query strings, defaults to
                None.

            timeout (int|None): number of milliseconds to wait for the response headers
                (including connecting to the server), *for each attempt*.
                self.backoff_settings.timeout_amount (60s) by default.

            ignore_backoff (bool): true to ignore the historical backoff data
                and try the request anyway.

            try_trailing_slash_on_400 (bool): True if on a 400 M_UNRECOGNIZED
                response we should try appending a trailing slash to the end of
                the request. Workaround for #3622 in Synapse <= v0.99.3.
        Returns:
            Deferred[dict|list]: Succeeds when we get a 2xx HTTP response. The
            result will be the decoded JSON body.

        Raises:
            HttpResponseException: If we get an HTTP response code >= 300
                (except 429).
            NotRetryingDestination: If we are not yet ready to retry this
                server.
            FederationDeniedError: If this destination  is not on our
                federation whitelist
            RequestSendFailed: If there were problems connecting to the
                remote, due to e.g. DNS failures, connection timeouts etc.
        """
        request = MatrixFederationRequest(
            method="GET", destination=destination, path=path, query=args
        )

        response = yield self._send_request_with_optional_trailing_slash(
            request,
            try_trailing_slash_on_400,
            backoff_on_404=False,
            ignore_backoff=ignore_backoff,
            retry_on_dns_fail=retry_on_dns_fail,
            timeout=timeout,
        )

        body = yield _handle_json_response(
            self.reactor, self.backoff_settings.timeout_amount, request, response
        )

        return body

    @defer.inlineCallbacks
    def delete_json(
        self,
        destination,
        path,
        long_retries=False,
        timeout=None,
        ignore_backoff=False,
        args={},
    ):
        """Send a DELETE request to the remote expecting some json response

        Args:
            destination (str): The remote server to send the HTTP request
                to.
            path (str): The HTTP path.

            long_retries (bool): whether to use the long retry algorithm. See
                docs on _send_request for details.

            timeout (int|None): number of milliseconds to wait for the response headers
                (including connecting to the server), *for each attempt*.
                self.backoff_settings.timeout_amount (60s) by default.

            ignore_backoff (bool): true to ignore the historical backoff data and
                try the request anyway.

            args (dict): query params
        Returns:
            Deferred[dict|list]: Succeeds when we get a 2xx HTTP response. The
            result will be the decoded JSON body.

        Raises:
            HttpResponseException: If we get an HTTP response code >= 300
                (except 429).
            NotRetryingDestination: If we are not yet ready to retry this
                server.
            FederationDeniedError: If this destination  is not on our
                federation whitelist
            RequestSendFailed: If there were problems connecting to the
                remote, due to e.g. DNS failures, connection timeouts etc.
        """
        request = MatrixFederationRequest(
            method="DELETE", destination=destination, path=path, query=args
        )

        response = yield self._send_request(
            request,
            long_retries=long_retries,
            timeout=timeout,
            ignore_backoff=ignore_backoff,
        )

        body = yield _handle_json_response(
            self.reactor, self.backoff_settings.timeout_amount, request, response
        )
        return body

    @defer.inlineCallbacks
    def get_file(
        self,
        destination,
        path,
        output_stream,
        args={},
        retry_on_dns_fail=True,
        max_size=None,
        ignore_backoff=False,
    ):
        """GETs a file from a given homeserver
        Args:
            destination (str): The remote server to send the HTTP request to.
            path (str): The HTTP path to GET.
            output_stream (file): File to write the response body to.
            args (dict): Optional dictionary used to create the query string.
            ignore_backoff (bool): true to ignore the historical backoff data
                and try the request anyway.

        Returns:
            Deferred[tuple[int, dict]]: Resolves with an (int,dict) tuple of
            the file length and a dict of the response headers.

        Raises:
            HttpResponseException: If we get an HTTP response code >= 300
                (except 429).
            NotRetryingDestination: If we are not yet ready to retry this
                server.
            FederationDeniedError: If this destination  is not on our
                federation whitelist
            RequestSendFailed: If there were problems connecting to the
                remote, due to e.g. DNS failures, connection timeouts etc.
        """
        request = MatrixFederationRequest(
            method="GET", destination=destination, path=path, query=args
        )

        response = yield self._send_request(
            request, retry_on_dns_fail=retry_on_dns_fail, ignore_backoff=ignore_backoff
        )

        headers = dict(response.headers.getAllRawHeaders())

        try:
            d = _readBodyToFile(response, output_stream, max_size)
            d.addTimeout(self.backoff_settings.timeout_amount, self.reactor)
            length = yield make_deferred_yieldable(d)
        except Exception as e:
            logger.warning(
                "{%s} [%s] Error reading response: %s",
                request.txn_id,
                request.destination,
                e,
            )
            raise
        logger.info(
            "{%s} [%s] Completed: %d %s [%d bytes]",
            request.txn_id,
            request.destination,
            response.code,
            response.phrase.decode("ascii", errors="replace"),
            length,
        )
        return (length, headers)


class _ReadBodyToFileProtocol(protocol.Protocol):
    def __init__(self, stream, deferred, max_size):
        self.stream = stream
        self.deferred = deferred
        self.length = 0
        self.max_size = max_size

    def dataReceived(self, data):
        self.stream.write(data)
        self.length += len(data)
        if self.max_size is not None and self.length >= self.max_size:
            self.deferred.errback(
                SynapseError(
                    502,
                    "Requested file is too large > %r bytes" % (self.max_size,),
                    Codes.TOO_LARGE,
                )
            )
            self.deferred = defer.Deferred()
            self.transport.loseConnection()

    def connectionLost(self, reason):
        if reason.check(ResponseDone):
            self.deferred.callback(self.length)
        else:
            self.deferred.errback(reason)


def _readBodyToFile(response, stream, max_size):
    d = defer.Deferred()
    response.deliverBody(_ReadBodyToFileProtocol(stream, d, max_size))
    return d


def _flatten_response_never_received(e):
    if hasattr(e, "reasons"):
        reasons = ", ".join(
            _flatten_response_never_received(f.value) for f in e.reasons
        )

        return "%s:[%s]" % (type(e).__name__, reasons)
    else:
        return repr(e)


def check_content_type_is_json(headers):
    """
    Check that a set of HTTP headers have a Content-Type header, and that it
    is application/json.

    Args:
        headers (twisted.web.http_headers.Headers): headers to check

    Raises:
        RequestSendFailed: if the Content-Type header is missing or isn't JSON

    """
    c_type = headers.getRawHeaders(b"Content-Type")
    if c_type is None:
        raise RequestSendFailed(RuntimeError("No Content-Type header"), can_retry=False)

    c_type = c_type[0].decode("ascii")  # only the first header
    val, options = cgi.parse_header(c_type)
    if val != "application/json":
        raise RequestSendFailed(
            RuntimeError("Content-Type not application/json: was '%s'" % c_type),
            can_retry=False,
        )


def encode_query_args(args):
    if args is None:
        return b""

    encoded_args = {}
    for k, vs in args.items():
        if isinstance(vs, string_types):
            vs = [vs]
        encoded_args[k] = [v.encode("UTF-8") for v in vs]

    query_bytes = urllib.parse.urlencode(encoded_args, True)

    return query_bytes.encode("utf8")<|MERGE_RESOLUTION|>--- conflicted
+++ resolved
@@ -240,7 +240,7 @@
             ip_blacklist=self.hs.config.federation_ip_range_blacklist,
         )
 
-        self.backoff_settings = self.hs.config.federation_backoff_settings
+        self.backoff_settings = self.hs.config.server.federation_backoff_settings
 
     @defer.inlineCallbacks
     def _send_request_with_optional_trailing_slash(
@@ -560,13 +560,8 @@
 
                     break
                 except RequestSendFailed as e:
-<<<<<<< HEAD
-                    logger.warn(
+                    logger.warning(
                         "{%s} [%s] Request failed, %s: %s %s: %s",
-=======
-                    logger.warning(
-                        "{%s} [%s] Request failed: %s %s: %s",
->>>>>>> e2cce15a
                         request.txn_id,
                         request.destination,
                         "retrying" if e.can_retry else "not retrying",
