--- conflicted
+++ resolved
@@ -15,11 +15,8 @@
 # limitations under the License.
 import datetime
 import logging
-<<<<<<< HEAD
 import random
-=======
 from typing import Dict, Hashable, Iterable, List, Tuple
->>>>>>> 8a380d0f
 
 from prometheus_client import Counter
 
@@ -210,7 +207,7 @@
                     logger.info(
                         "TX [%s]: sleeping for %f seconds", self._destination, sleeptime
                     )
-                    yield self._clock.sleep(sleeptime)
+                    await self._clock.sleep(sleeptime)
 
                 # We have to keep 2 free slots for presence and rr_edus
                 limit = MAX_EDUS_PER_TRANSACTION - 2
