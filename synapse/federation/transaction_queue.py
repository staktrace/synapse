# -*- coding: utf-8 -*-
# Copyright 2014-2016 OpenMarket Ltd
#
# Licensed under the Apache License, Version 2.0 (the "License");
# you may not use this file except in compliance with the License.
# You may obtain a copy of the License at
#
#     http://www.apache.org/licenses/LICENSE-2.0
#
# Unless required by applicable law or agreed to in writing, software
# distributed under the License is distributed on an "AS IS" BASIS,
# WITHOUT WARRANTIES OR CONDITIONS OF ANY KIND, either express or implied.
# See the License for the specific language governing permissions and
# limitations under the License.
import datetime
import logging

from six import itervalues

from prometheus_client import Counter

from twisted.internet import defer

import synapse.metrics
from synapse.api.errors import FederationDeniedError, HttpResponseException
from synapse.handlers.presence import format_user_presence_state, get_interested_remotes
from synapse.metrics import (
    LaterGauge,
    event_processing_loop_counter,
    event_processing_loop_room_count,
    events_processed_counter,
    sent_edus_counter,
    sent_transactions_counter,
)
from synapse.metrics.background_process_metrics import run_as_background_process
from synapse.util import logcontext
from synapse.util.metrics import measure_func
from synapse.util.retryutils import NotRetryingDestination, get_retry_limiter

from .persistence import TransactionActions
from .units import Edu, Transaction

logger = logging.getLogger(__name__)

sent_pdus_destination_dist_count = Counter(
    "synapse_federation_client_sent_pdu_destinations:count", ""
)
sent_pdus_destination_dist_total = Counter(
    "synapse_federation_client_sent_pdu_destinations:total", ""
)


class TransactionQueue(object):
    """This class makes sure we only have one transaction in flight at
    a time for a given destination.

    It batches pending PDUs into single transactions.
    """

    def __init__(self, hs):
        self.hs = hs
        self.server_name = hs.hostname

        self.store = hs.get_datastore()
        self.state = hs.get_state_handler()
        self.transaction_actions = TransactionActions(self.store)

        self.transport_layer = hs.get_federation_transport_client()

        self.clock = hs.get_clock()
        self.is_mine_id = hs.is_mine_id

        # Is a mapping from destinations -> deferreds. Used to keep track
        # of which destinations have transactions in flight and when they are
        # done
        self.pending_transactions = {}

        LaterGauge(
            "synapse_federation_transaction_queue_pending_destinations",
            "",
            [],
            lambda: len(self.pending_transactions),
        )

        # Is a mapping from destination -> list of
        # tuple(pending pdus, deferred, order)
        self.pending_pdus_by_dest = pdus = {}
        # destination -> list of tuple(edu, deferred)
        self.pending_edus_by_dest = edus = {}

        # Map of user_id -> UserPresenceState for all the pending presence
        # to be sent out by user_id. Entries here get processed and put in
        # pending_presence_by_dest
        self.pending_presence = {}

        # Map of destination -> user_id -> UserPresenceState of pending presence
        # to be sent to each destinations
        self.pending_presence_by_dest = presence = {}

        # Pending EDUs by their "key". Keyed EDUs are EDUs that get clobbered
        # based on their key (e.g. typing events by room_id)
        # Map of destination -> (edu_type, key) -> Edu
        self.pending_edus_keyed_by_dest = edus_keyed = {}

        LaterGauge(
            "synapse_federation_transaction_queue_pending_pdus",
            "",
            [],
            lambda: sum(map(len, pdus.values())),
        )
        LaterGauge(
            "synapse_federation_transaction_queue_pending_edus",
            "",
            [],
            lambda: (
                sum(map(len, edus.values()))
                + sum(map(len, presence.values()))
                + sum(map(len, edus_keyed.values()))
            ),
        )

        # destination -> stream_id of last successfully sent to-device message.
        # NB: may be a long or an int.
        self.last_device_stream_id_by_dest = {}

        # destination -> stream_id of last successfully sent device list
        # update.
        self.last_device_list_stream_id_by_dest = {}

        # HACK to get unique tx id
        self._next_txn_id = int(self.clock.time_msec())

        self._order = 1

        self._is_processing = False
        self._last_poked_id = -1

        self._processing_pending_presence = False

    def can_send_to(self, destination):
        """Can we send messages to the given server?

        We can't send messages to ourselves. If we are running on localhost
        then we can only federation with other servers running on localhost.
        Otherwise we only federate with servers on a public domain.

        Args:
            destination(str): The server we are possibly trying to send to.
        Returns:
            bool: True if we can send to the server.
        """

        if destination == self.server_name:
            return False
        if self.server_name.startswith("localhost"):
            return destination.startswith("localhost")
        else:
            return not destination.startswith("localhost")

    def notify_new_events(self, current_id):
        """This gets called when we have some new events we might want to
        send out to other servers.
        """
        self._last_poked_id = max(current_id, self._last_poked_id)

        if self._is_processing:
            return

        # fire off a processing loop in the background
        run_as_background_process(
            "process_event_queue_for_federation",
            self._process_event_queue_loop,
        )

    @defer.inlineCallbacks
    def _process_event_queue_loop(self):
        try:
            self._is_processing = True
            while True:
                last_token = yield self.store.get_federation_out_pos("events")
                next_token, events = yield self.store.get_all_new_events_stream(
                    last_token, self._last_poked_id, limit=100,
                )

                logger.debug("Handling %s -> %s", last_token, next_token)

                if not events and next_token >= self._last_poked_id:
                    break

                @defer.inlineCallbacks
                def handle_event(event):
                    # Only send events for this server.
                    send_on_behalf_of = event.internal_metadata.get_send_on_behalf_of()
                    is_mine = self.is_mine_id(event.event_id)
                    if not is_mine and send_on_behalf_of is None:
                        return

                    try:
                        # Get the state from before the event.
                        # We need to make sure that this is the state from before
                        # the event and not from after it.
                        # Otherwise if the last member on a server in a room is
                        # banned then it won't receive the event because it won't
                        # be in the room after the ban.
                        destinations = yield self.state.get_current_hosts_in_room(
                            event.room_id, latest_event_ids=[
                                prev_id for prev_id, _ in event.prev_events
                            ],
                        )
                    except Exception:
                        logger.exception(
                            "Failed to calculate hosts in room for event: %s",
                            event.event_id,
                        )
                        return

                    destinations = set(destinations)

                    if send_on_behalf_of is not None:
                        # If we are sending the event on behalf of another server
                        # then it already has the event and there is no reason to
                        # send the event to it.
                        destinations.discard(send_on_behalf_of)

                    logger.debug("Sending %s to %r", event, destinations)

                    self._send_pdu(event, destinations)

                @defer.inlineCallbacks
                def handle_room_events(events):
                    for event in events:
                        yield handle_event(event)

                events_by_room = {}
                for event in events:
                    events_by_room.setdefault(event.room_id, []).append(event)

                yield logcontext.make_deferred_yieldable(defer.gatherResults(
                    [
                        logcontext.run_in_background(handle_room_events, evs)
                        for evs in itervalues(events_by_room)
                    ],
                    consumeErrors=True
                ))

                yield self.store.update_federation_out_pos(
                    "events", next_token
                )

                if events:
                    now = self.clock.time_msec()
                    ts = yield self.store.get_received_ts(events[-1].event_id)

                    synapse.metrics.event_processing_lag.labels(
                        "federation_sender").set(now - ts)
                    synapse.metrics.event_processing_last_ts.labels(
                        "federation_sender").set(ts)

                    events_processed_counter.inc(len(events))

                    event_processing_loop_room_count.labels(
                        "federation_sender"
                    ).inc(len(events_by_room))

                event_processing_loop_counter.labels("federation_sender").inc()

                synapse.metrics.event_processing_positions.labels(
                    "federation_sender").set(next_token)

        finally:
            self._is_processing = False

    def _send_pdu(self, pdu, destinations):
        # We loop through all destinations to see whether we already have
        # a transaction in progress. If we do, stick it in the pending_pdus
        # table and we'll get back to it later.

        order = self._order
        self._order += 1

        destinations = set(destinations)
        destinations = set(
            dest for dest in destinations if self.can_send_to(dest)
        )

        logger.debug("Sending to: %s", str(destinations))

        if not destinations:
            return

        sent_pdus_destination_dist_total.inc(len(destinations))
        sent_pdus_destination_dist_count.inc()

        for destination in destinations:
            self.pending_pdus_by_dest.setdefault(destination, []).append(
                (pdu, order)
            )

            self._attempt_new_transaction(destination)

    @logcontext.preserve_fn  # the caller should not yield on this
    @defer.inlineCallbacks
    def send_presence(self, states):
        """Send the new presence states to the appropriate destinations.

        This actually queues up the presence states ready for sending and
        triggers a background task to process them and send out the transactions.

        Args:
            states (list(UserPresenceState))
        """
<<<<<<< HEAD
        return
=======
        if not self.hs.config.use_presence:
            # No-op if presence is disabled.
            return
>>>>>>> 2aa7cc6a

        # First we queue up the new presence by user ID, so multiple presence
        # updates in quick successtion are correctly handled
        # We only want to send presence for our own users, so lets always just
        # filter here just in case.
        self.pending_presence.update({
            state.user_id: state for state in states
            if self.is_mine_id(state.user_id)
        })

        # We then handle the new pending presence in batches, first figuring
        # out the destinations we need to send each state to and then poking it
        # to attempt a new transaction. We linearize this so that we don't
        # accidentally mess up the ordering and send multiple presence updates
        # in the wrong order
        if self._processing_pending_presence:
            return

        self._processing_pending_presence = True
        try:
            while True:
                states_map = self.pending_presence
                self.pending_presence = {}

                if not states_map:
                    break

                yield self._process_presence_inner(list(states_map.values()))
        except Exception:
            logger.exception("Error sending presence states to servers")
        finally:
            self._processing_pending_presence = False

    @measure_func("txnqueue._process_presence")
    @defer.inlineCallbacks
    def _process_presence_inner(self, states):
        """Given a list of states populate self.pending_presence_by_dest and
        poke to send a new transaction to each destination

        Args:
            states (list(UserPresenceState))
        """
        hosts_and_states = yield get_interested_remotes(self.store, states, self.state)

        for destinations, states in hosts_and_states:
            for destination in destinations:
                if not self.can_send_to(destination):
                    continue

                self.pending_presence_by_dest.setdefault(
                    destination, {}
                ).update({
                    state.user_id: state for state in states
                })

                self._attempt_new_transaction(destination)

    def send_edu(self, destination, edu_type, content, key=None):
        edu = Edu(
            origin=self.server_name,
            destination=destination,
            edu_type=edu_type,
            content=content,
        )

        if not self.can_send_to(destination):
            return

        sent_edus_counter.inc()

        if key:
            self.pending_edus_keyed_by_dest.setdefault(
                destination, {}
            )[(edu.edu_type, key)] = edu
        else:
            self.pending_edus_by_dest.setdefault(destination, []).append(edu)

        self._attempt_new_transaction(destination)

    def send_device_messages(self, destination):
        if destination == self.server_name or destination == "localhost":
            return

        if not self.can_send_to(destination):
            return

        self._attempt_new_transaction(destination)

    def get_current_token(self):
        return 0

    def _attempt_new_transaction(self, destination):
        """Try to start a new transaction to this destination

        If there is already a transaction in progress to this destination,
        returns immediately. Otherwise kicks off the process of sending a
        transaction in the background.

        Args:
            destination (str):

        Returns:
            None
        """
        # list of (pending_pdu, deferred, order)
        if destination in self.pending_transactions:
            # XXX: pending_transactions can get stuck on by a never-ending
            # request at which point pending_pdus_by_dest just keeps growing.
            # we need application-layer timeouts of some flavour of these
            # requests
            logger.debug(
                "TX [%s] Transaction already in progress",
                destination
            )
            return

        logger.debug("TX [%s] Starting transaction loop", destination)

        run_as_background_process(
            "federation_transaction_transmission_loop",
            self._transaction_transmission_loop,
            destination,
        )

    @defer.inlineCallbacks
    def _transaction_transmission_loop(self, destination):
        pending_pdus = []
        try:
            self.pending_transactions[destination] = 1

            # This will throw if we wouldn't retry. We do this here so we fail
            # quickly, but we will later check this again in the http client,
            # hence why we throw the result away.
            yield get_retry_limiter(destination, self.clock, self.store)

            pending_pdus = []
            while True:
                device_message_edus, device_stream_id, dev_list_id = (
                    yield self._get_new_device_messages(destination)
                )

                # BEGIN CRITICAL SECTION
                #
                # In order to avoid a race condition, we need to make sure that
                # the following code (from popping the queues up to the point
                # where we decide if we actually have any pending messages) is
                # atomic - otherwise new PDUs or EDUs might arrive in the
                # meantime, but not get sent because we hold the
                # pending_transactions flag.

                pending_pdus = self.pending_pdus_by_dest.pop(destination, [])
                pending_edus = self.pending_edus_by_dest.pop(destination, [])
                pending_presence = self.pending_presence_by_dest.pop(destination, {})

                pending_edus.extend(
                    self.pending_edus_keyed_by_dest.pop(destination, {}).values()
                )

                pending_edus.extend(device_message_edus)
                if pending_presence:
                    pending_edus.append(
                        Edu(
                            origin=self.server_name,
                            destination=destination,
                            edu_type="m.presence",
                            content={
                                "push": [
                                    format_user_presence_state(
                                        presence, self.clock.time_msec()
                                    )
                                    for presence in pending_presence.values()
                                ]
                            },
                        )
                    )

                if pending_pdus:
                    logger.debug("TX [%s] len(pending_pdus_by_dest[dest]) = %d",
                                 destination, len(pending_pdus))

                if not pending_pdus and not pending_edus:
                    logger.debug("TX [%s] Nothing to send", destination)
                    self.last_device_stream_id_by_dest[destination] = (
                        device_stream_id
                    )
                    return

                # END CRITICAL SECTION

                success = yield self._send_new_transaction(
                    destination, pending_pdus, pending_edus,
                )
                if success:
                    sent_transactions_counter.inc()
                    # Remove the acknowledged device messages from the database
                    # Only bother if we actually sent some device messages
                    if device_message_edus:
                        yield self.store.delete_device_msgs_for_remote(
                            destination, device_stream_id
                        )
                        logger.info("Marking as sent %r %r", destination, dev_list_id)
                        yield self.store.mark_as_sent_devices_by_remote(
                            destination, dev_list_id
                        )

                    self.last_device_stream_id_by_dest[destination] = device_stream_id
                    self.last_device_list_stream_id_by_dest[destination] = dev_list_id
                else:
                    break
        except NotRetryingDestination as e:
            logger.debug(
                "TX [%s] not ready for retry yet (next retry at %s) - "
                "dropping transaction for now",
                destination,
                datetime.datetime.fromtimestamp(
                    (e.retry_last_ts + e.retry_interval) / 1000.0
                ),
            )
        except FederationDeniedError as e:
            logger.info(e)
        except Exception as e:
            logger.warn(
                "TX [%s] Failed to send transaction: %s",
                destination,
                e,
            )
            for p, _ in pending_pdus:
                logger.info("Failed to send event %s to %s", p.event_id,
                            destination)
        finally:
            # We want to be *very* sure we delete this after we stop processing
            self.pending_transactions.pop(destination, None)

    @defer.inlineCallbacks
    def _get_new_device_messages(self, destination):
        last_device_stream_id = self.last_device_stream_id_by_dest.get(destination, 0)
        to_device_stream_id = self.store.get_to_device_stream_token()
        contents, stream_id = yield self.store.get_new_device_msgs_for_remote(
            destination, last_device_stream_id, to_device_stream_id
        )
        edus = [
            Edu(
                origin=self.server_name,
                destination=destination,
                edu_type="m.direct_to_device",
                content=content,
            )
            for content in contents
        ]

        last_device_list = self.last_device_list_stream_id_by_dest.get(destination, 0)
        now_stream_id, results = yield self.store.get_devices_by_remote(
            destination, last_device_list
        )
        edus.extend(
            Edu(
                origin=self.server_name,
                destination=destination,
                edu_type="m.device_list_update",
                content=content,
            )
            for content in results
        )
        defer.returnValue((edus, stream_id, now_stream_id))

    @measure_func("_send_new_transaction")
    @defer.inlineCallbacks
    def _send_new_transaction(self, destination, pending_pdus, pending_edus):

        # Sort based on the order field
        pending_pdus.sort(key=lambda t: t[1])
        pdus = [x[0] for x in pending_pdus]
        edus = pending_edus

        success = True

        logger.debug("TX [%s] _attempt_new_transaction", destination)

        txn_id = str(self._next_txn_id)

        logger.debug(
            "TX [%s] {%s} Attempting new transaction"
            " (pdus: %d, edus: %d)",
            destination, txn_id,
            len(pdus),
            len(edus),
        )

        logger.debug("TX [%s] Persisting transaction...", destination)

        transaction = Transaction.create_new(
            origin_server_ts=int(self.clock.time_msec()),
            transaction_id=txn_id,
            origin=self.server_name,
            destination=destination,
            pdus=pdus,
            edus=edus,
        )

        self._next_txn_id += 1

        yield self.transaction_actions.prepare_to_send(transaction)

        logger.debug("TX [%s] Persisted transaction", destination)
        logger.info(
            "TX [%s] {%s} Sending transaction [%s],"
            " (PDUs: %d, EDUs: %d)",
            destination, txn_id,
            transaction.transaction_id,
            len(pdus),
            len(edus),
        )

        # Actually send the transaction

        # FIXME (erikj): This is a bit of a hack to make the Pdu age
        # keys work
        def json_data_cb():
            data = transaction.get_dict()
            now = int(self.clock.time_msec())
            if "pdus" in data:
                for p in data["pdus"]:
                    if "age_ts" in p:
                        unsigned = p.setdefault("unsigned", {})
                        unsigned["age"] = now - int(p["age_ts"])
                        del p["age_ts"]
            return data

        try:
            response = yield self.transport_layer.send_transaction(
                transaction, json_data_cb
            )
            code = 200

            if response:
                for e_id, r in response.get("pdus", {}).items():
                    if "error" in r:
                        logger.warn(
                            "Transaction returned error for %s: %s",
                            e_id, r,
                        )
        except HttpResponseException as e:
            code = e.code
            response = e.response

            if e.code in (401, 404, 429) or 500 <= e.code:
                logger.info(
                    "TX [%s] {%s} got %d response",
                    destination, txn_id, code
                )
                raise e

        logger.info(
            "TX [%s] {%s} got %d response",
            destination, txn_id, code
        )

        logger.debug("TX [%s] Sent transaction", destination)
        logger.debug("TX [%s] Marking as delivered...", destination)

        yield self.transaction_actions.delivered(
            transaction, code, response
        )

        logger.debug("TX [%s] Marked as delivered", destination)

        if code != 200:
            for p in pdus:
                logger.info(
                    "Failed to send event %s to %s", p.event_id, destination
                )
            success = False

        defer.returnValue(success)<|MERGE_RESOLUTION|>--- conflicted
+++ resolved
@@ -309,13 +309,9 @@
         Args:
             states (list(UserPresenceState))
         """
-<<<<<<< HEAD
-        return
-=======
         if not self.hs.config.use_presence:
             # No-op if presence is disabled.
             return
->>>>>>> 2aa7cc6a
 
         # First we queue up the new presence by user ID, so multiple presence
         # updates in quick successtion are correctly handled
