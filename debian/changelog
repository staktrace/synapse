--- conflicted
+++ resolved
@@ -1,19 +1,19 @@
+matrix-synapse-py3 (1.1.0-1) UNRELEASED; urgency=medium
+
+  [ Amber Brown ]
+  * Update logging config defaults to match API changes in Synapse.
+
+ -- Erik Johnston <erikj@rae>  Thu, 04 Jul 2019 13:59:02 +0100
+
 matrix-synapse-py3 (1.1.0) stable; urgency=medium
 
   [ Silke Hofstra ]
   * Include systemd-python to allow logging to the systemd journal.
 
-<<<<<<< HEAD
-  [ Amber Brown ]
-  * Update logging config defaults to match API changes in Synapse.
-
- -- Silke Hofstra <silke@slxh.eu>  Wed, 29 May 2019 09:45:29 +0200
-=======
   [ Synapse Packaging team ]
   * New synapse release 1.1.0.
 
  -- Synapse Packaging team <packages@matrix.org>  Thu, 04 Jul 2019 11:43:41 +0100
->>>>>>> 54283f3e
 
 matrix-synapse-py3 (1.0.0) stable; urgency=medium
 
